# emacs: -*- mode: python; py-indent-offset: 4; indent-tabs-mode: nil -*-
# vi: set ft=python sts=4 ts=4 sw=4 et:
"""
    Change directory to provide relative paths for doctests
    >>> import os
    >>> filepath = os.path.dirname( os.path.realpath( __file__ ) )
    >>> datadir = os.path.realpath(os.path.join(filepath, '../../testing/data'))
    >>> os.chdir(datadir)

"""

# -*- coding: utf-8 -*-
from nipype.interfaces.base import (TraitedSpec, BaseInterface, BaseInterfaceInputSpec,
                                    File, isdefined, traits)
from nipype.utils.filemanip import split_filename
<<<<<<< HEAD
import os, os.path as op
from nipype.workflows.utils import get_data_dims, get_vox_dims
import nibabel as nb, nibabel.trackvis as trk
import numpy as np
from nibabel.trackvis import HeaderError
from nibabel.volumeutils import native_code
from dipy.tracking.utils import move_streamlines, affine_from_fsl_mat_file
from nibabel.orientations import aff2axcodes
import logging

logging.basicConfig()
iflogger = logging.getLogger('interface')

def transform_to_affine(streams, header, affine):
	rotation, scale = np.linalg.qr(affine)
	streams = move_streamlines(streams, rotation)
	scale[0:3,0:3] = np.dot(scale[0:3,0:3], np.diag(1./header['voxel_size']))
	scale[0:3,3] = abs(scale[0:3,3])
	streams = move_streamlines(streams, scale)
	return streams

def read_mrtrix_tracks(in_file, as_generator=True):
	header = read_mrtrix_header(in_file)
	streamlines = read_mrtrix_streamlines(in_file, header, as_generator)
	return header, streamlines

def read_mrtrix_header(in_file):
    fileobj = open(in_file,'r')
    header = {}
    iflogger.info('Reading header data...')
    for line in fileobj:
        if line == 'END\n':
            iflogger.info('Reached the end of the header!')
            break
        elif ': ' in line:
            line = line.replace('\n','')
            line = line.replace("'","")
            key  = line.split(': ')[0]
            value = line.split(': ')[1]
            header[key] = value
            iflogger.info('...adding "{v}" to header for key "{k}"'.format(v=value,k=key))
    fileobj.close()
    header['count'] = int(header['count'].replace('\n',''))
    header['offset'] = int(header['file'].replace('.',''))
    return header

def read_mrtrix_streamlines(in_file, header, as_generator=True):
    offset = header['offset']
    stream_count = header['count']
    fileobj = open(in_file,'r')
    fileobj.seek(offset)
    endianness = native_code
    f4dt = np.dtype(endianness + 'f4')
    pt_cols = 3
    bytesize = pt_cols*4
    def points_per_track(offset):
        n_streams = 0
        n_points = 0
        track_points = []
        iflogger.info('Identifying the number of points per tract...')
        all_str = fileobj.read()
        num_triplets = len(all_str)/bytesize
        pts = np.ndarray(shape=(num_triplets,pt_cols), dtype='f4',buffer=all_str)
        nonfinite_list = np.where(np.isfinite(pts[:,2]) == False)
        nonfinite_list = list(nonfinite_list[0])[0:-1] # Converts numpy array to list, removes the last value
        nonfinite_list_bytes = [offset+x*bytesize for x in nonfinite_list]
        for idx, value in enumerate(nonfinite_list):
            if idx == 0:
                track_points.append(nonfinite_list[idx])
            else:
                track_points.append(nonfinite_list[idx]-nonfinite_list[idx-1]-1)
        return track_points, nonfinite_list

    def track_gen(track_points):
        n_streams = 0
        iflogger.info('Reading tracks...')
        while True:
            n_pts = track_points[n_streams]
            pts_str = fileobj.read(n_pts * bytesize)
            nan_str = fileobj.read(bytesize)
            if len(pts_str) < (n_pts * bytesize):
                if not n_streams == stream_count:
                    raise HeaderError(
                        'Expecting %s points, found only %s' % (
                                stream_count, n_streams))
                    iflogger.error('Expecting %s points, found only %s' % (
                                stream_count, n_streams))
                break
            pts = np.ndarray(
                shape = (n_pts, pt_cols),
                dtype = f4dt,
                buffer = pts_str)
            nan_pt = np.ndarray(
                shape = (1, pt_cols),
                dtype = f4dt,
                buffer = nan_str)
            if np.isfinite(nan_pt[0][0]):
                raise ValueError
                break
            xyz = pts[:,:3]
            yield xyz
            n_streams += 1
            if n_streams == stream_count:
                iflogger.info('100% : {n} tracks read'.format(n=n_streams))
                raise StopIteration
            if n_streams % (float(stream_count)/100) == 0:
                percent = int(float(n_streams)/float(stream_count)*100)
                iflogger.info('{p}% : {n} tracks read'.format(p=percent, n=n_streams))
    track_points, nonfinite_list = points_per_track(offset)
    fileobj.seek(offset)
    streamlines = track_gen(track_points)
    if not as_generator:
        streamlines = list(streamlines)
    return streamlines

class MRTrix2TrackVisInputSpec(TraitedSpec):
=======
import  os.path as op
from string import Template
import nipype
from nipype.workflows.misc.utils import get_data_dims, get_vox_dims

def get_origin(volume):
    import nibabel as nb
    nii = nb.load(volume)
    aff = nii.get_affine()
    origin = aff[:,3]
    return origin[0:3]

class MRTrix2TrackVisInputSpec(BaseInterfaceInputSpec):
>>>>>>> e3500fd2
    in_file = File(exists=True, mandatory=True,
    desc='The input file for the tracks in MRTrix (.tck) format')
    image_file = File(exists=True, desc='The image the tracks were generated from')
    matrix_file = File(exists=True, desc='A transformation matrix to apply to the tracts after they have been generated (from FLIRT - affine transformation from image_file to registration_image_file)')
    registration_image_file = File(exists=True, desc='The final image the tracks should be registered to.')
    out_filename = File('converted.trk', genfile=True, usedefault=True, desc='The output filename for the tracks in TrackVis (.trk) format')

class MRTrix2TrackVisOutputSpec(TraitedSpec):
    out_file = File(exists=True)

class MRTrix2TrackVis(BaseInterface):
    """
    Converts MRtrix (.tck) tract files into TrackVis (.trk) format
    using functions from dipy

    Example
    -------

    >>> import nipype.interfaces.mrtrix as mrt
    >>> tck2trk = mrt.MRTrix2TrackVis()
    >>> tck2trk.inputs.in_file = 'dwi_CSD_tracked.tck'
    >>> tck2trk.inputs.image_file = 'diffusion.nii'
    >>> tck2trk.run()                                   # doctest: +SKIP
    """
    input_spec = MRTrix2TrackVisInputSpec
    output_spec = MRTrix2TrackVisOutputSpec

    def _run_interface(self, runtime):
        dx, dy, dz = get_data_dims(self.inputs.image_file)
        vx, vy, vz = get_vox_dims(self.inputs.image_file)
        image_file = nb.load(self.inputs.image_file)
        affine = image_file.get_affine()
        out_filename = op.abspath(self.inputs.out_filename)

        #Reads MRTrix tracks
        header, streamlines = read_mrtrix_tracks(self.inputs.in_file, as_generator=True)
        iflogger.info('MRTrix Header:')
        iflogger.info(header)
        # Writes to Trackvis
        trk_header = nb.trackvis.empty_header()
        trk_header['dim'] = [dx,dy,dz]
        trk_header['voxel_size'] = [vx,vy,vz]
        trk_header['n_count'] = header['count']

        if isdefined(self.inputs.matrix_file) and isdefined(self.inputs.registration_image_file):
            iflogger.info('Applying transformation from matrix file {m}'.format(m=self.inputs.matrix_file))
            xfm = np.genfromtxt(self.inputs.matrix_file)
            iflogger.info(xfm)
            registration_image_file = nb.load(self.inputs.registration_image_file)
            reg_affine = registration_image_file.get_affine()
            r_dx, r_dy, r_dz = get_data_dims(self.inputs.registration_image_file)
            r_vx, r_vy, r_vz = get_vox_dims(self.inputs.registration_image_file)
            iflogger.info('Using affine from registration image file {r}'.format(r=self.inputs.registration_image_file))
            iflogger.info(reg_affine)
            trk_header['vox_to_ras'] = reg_affine
            trk_header['dim'] = [r_dx,r_dy,r_dz]
            trk_header['voxel_size'] = [r_vx,r_vy,r_vz]

            affine = np.dot(affine,np.diag(1./np.array([vx, vy, vz, 1])))
            transformed_streamlines = transform_to_affine(streamlines, trk_header, affine)

            aff = affine_from_fsl_mat_file(xfm, [vx,vy,vz], [r_vx,r_vy,r_vz])
            iflogger.info(aff)

            axcode = aff2axcodes(reg_affine)
            trk_header['voxel_order'] = axcode[0]+axcode[1]+axcode[2]

            final_streamlines = move_streamlines(transformed_streamlines, aff)
            trk_tracks = ((ii,None,None) for ii in final_streamlines)
            trk.write(out_filename, trk_tracks, trk_header)
            iflogger.info('Saving transformed Trackvis file as {out}'.format(out=out_filename))
            iflogger.info('New TrackVis Header:')
            iflogger.info(trk_header)
        else:
            iflogger.info('Applying transformation from scanner coordinates to {img}'.format(img=self.inputs.image_file))
            axcode = aff2axcodes(affine)
            trk_header['voxel_order'] = axcode[0]+axcode[1]+axcode[2]
            trk_header['vox_to_ras'] = affine
            transformed_streamlines = transform_to_affine(streamlines, trk_header, affine)
            trk_tracks = ((ii,None,None) for ii in transformed_streamlines)
            trk.write(out_filename, trk_tracks, trk_header)
            iflogger.info('Saving Trackvis file as {out}'.format(out=out_filename))
            iflogger.info('TrackVis Header:')
            iflogger.info(trk_header)
        return runtime

    def _list_outputs(self):
        outputs = self._outputs().get()
        outputs['out_file'] = op.abspath(self.inputs.out_filename)
        return outputs

	def _gen_filename(self, name):
		if name is 'out_filename':
			return self._gen_outfilename()
		else:
			return None
	def _gen_outfilename(self):
		_, name , _ = split_filename(self.inputs.in_file)
		return name + '.trk'<|MERGE_RESOLUTION|>--- conflicted
+++ resolved
@@ -13,14 +13,19 @@
 from nipype.interfaces.base import (TraitedSpec, BaseInterface, BaseInterfaceInputSpec,
                                     File, isdefined, traits)
 from nipype.utils.filemanip import split_filename
-<<<<<<< HEAD
 import os, os.path as op
-from nipype.workflows.utils import get_data_dims, get_vox_dims
+from nipype.workflows.misc.utils import get_data_dims, get_vox_dims
 import nibabel as nb, nibabel.trackvis as trk
 import numpy as np
 from nibabel.trackvis import HeaderError
 from nibabel.volumeutils import native_code
-from dipy.tracking.utils import move_streamlines, affine_from_fsl_mat_file
+from nipype.utils.misc import package_check
+import warnings
+try:
+    package_check('dipy')
+    from dipy.tracking.utils import move_streamlines, affine_from_fsl_mat_file
+except Exception, e:
+    warnings.warn('dipy not installed')
 from nibabel.orientations import aff2axcodes
 import logging
 
@@ -130,21 +135,6 @@
     return streamlines
 
 class MRTrix2TrackVisInputSpec(TraitedSpec):
-=======
-import  os.path as op
-from string import Template
-import nipype
-from nipype.workflows.misc.utils import get_data_dims, get_vox_dims
-
-def get_origin(volume):
-    import nibabel as nb
-    nii = nb.load(volume)
-    aff = nii.get_affine()
-    origin = aff[:,3]
-    return origin[0:3]
-
-class MRTrix2TrackVisInputSpec(BaseInterfaceInputSpec):
->>>>>>> e3500fd2
     in_file = File(exists=True, mandatory=True,
     desc='The input file for the tracks in MRTrix (.tck) format')
     image_file = File(exists=True, desc='The image the tracks were generated from')
