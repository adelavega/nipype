# emacs: -*- mode: python; py-indent-offset: 4; indent-tabs-mode: nil -*-
# vi: set ft=python sts=4 ts=4 sw=4 et:
from nipype.interfaces.spm.base import SPMCommandInputSpec, SPMCommand, Info, scans_for_fnames, scans_for_fname
from nipype.interfaces.matlab import MatlabCommand
<<<<<<< HEAD
from nipype.interfaces.base import (TraitedSpec, BaseInterface, 
                                    BaseInterfaceInputSpec, isdefined, 
                                    OutputMultiPath, InputMultiPath)
=======
from nipype.interfaces.base import (TraitedSpec, BaseInterface,
                                    BaseInterfaceInputSpec, isdefined)
>>>>>>> a78ca378
from nipype.interfaces.base import File, traits
from nipype.utils.filemanip import split_filename, fname_presuffix, filename_to_list,list_to_filename
import os
import numpy as np

class Analyze2niiInputSpec(SPMCommandInputSpec):
    analyze_file = File(exists=True, mandatory=True)

class Analyze2niiOutputSpec(SPMCommandInputSpec):
    nifti_file = File(exists=True)

class Analyze2nii(SPMCommand):

    input_spec = Analyze2niiInputSpec
    output_spec = Analyze2niiOutputSpec

    def _make_matlab_command(self, _):
        script = "V = spm_vol('%s');\n"%self.inputs.analyze_file
        _, name,_ = split_filename(self.inputs.analyze_file)
        self.output_name = os.path.join(os.getcwd(), name + ".nii")
        script += "[Y, XYZ] = spm_read_vols(V);\n"
        script += "V.fname = '%s';\n"%self.output_name
        script += "spm_write_vol(V, Y);\n"

        return script

    def _list_outputs(self):
        outputs = self._outputs().get()
        outputs['nifti_file'] = self.output_name
        return outputs

class CalcCoregAffineInputSpec(SPMCommandInputSpec):
    target = File( exists = True, mandatory = True,
                   desc = 'target for generating affine transform')
    moving = File( exists = True, mandatory = True,
                   desc = 'volume transform can be applied to register with target')
    mat = File( desc = 'Filename used to store affine matrix')
    invmat = File( desc = 'Filename used to store inverse affine matrix')


class CalcCoregAffineOutputSpec(TraitedSpec):
    mat = File(exists = True, desc = 'Matlab file holding transform')
    invmat = File( desc = 'Matlab file holding inverse transform')


class CalcCoregAffine(SPMCommand):
    """ Uses SPM (spm_coreg) to calculate the transform mapping
    moving to target. Saves Transform in mat (matlab binary file)
    Also saves inverse transform

    Examples
    --------

    >>> import nipype.interfaces.spm.utils as spmu
    >>> coreg = spmu.CalcCoregAffine(matlab_cmd='matlab-spm8')
    >>> coreg.inputs.target = 'structural.nii'
    >>> coreg.inputs.moving = 'functional.nii'
    >>> coreg.inputs.mat = 'func_to_struct.mat'
    >>> coreg.run() # doctest: +SKIP

    .. note::

     * the output file mat is saves as a matlab binary file
     * calculating the transforms does NOT change either input image
       it does not **move** the moving image, only calculates the transform
       that can be used to move it
    """

    input_spec = CalcCoregAffineInputSpec
    output_spec = CalcCoregAffineOutputSpec

    def _make_inv_file(self):
        """ makes filename to hold inverse transform if not specified"""
        invmat = fname_presuffix(self.inputs.mat, prefix = 'inverse_')
        return invmat

    def _make_mat_file(self):
        """ makes name for matfile if doesn exist"""
        pth, mv, _  = split_filename(self.inputs.moving)
        _, tgt, _ = split_filename(self.inputs.target)
        mat = os.path.join(pth, '%s_to_%s.mat'%(mv,tgt))
        return mat

    def _make_matlab_command(self, _):
        """checks for SPM, generates script"""
        if not isdefined(self.inputs.mat):
            self.inputs.mat = self._make_mat_file()
        if not isdefined(self.inputs.invmat):
            self.inputs.invmat = self._make_inv_file()
        script = """
        target = '%s';
        moving = '%s';
        targetv = spm_vol(target);
        movingv = spm_vol(moving);
        x = spm_coreg(movingv, targetv);
        M = spm_matrix(x(:)');
        save('%s' , 'M' );
        M = inv(spm_matrix(x(:)'));
        save('%s','M')
        """%(self.inputs.target,
             self.inputs.moving,
             self.inputs.mat,
             self.inputs.invmat)
        return script

    def _list_outputs(self):
        outputs = self._outputs().get()
        outputs['mat'] = os.path.abspath(self.inputs.mat)
        outputs['invmat'] = os.path.abspath(self.inputs.invmat)
        return outputs

class ApplyTransformInputSpec(SPMCommandInputSpec):
    in_file = File( exists = True, mandatory = True, copyfile=True,
                   desc='file to apply transform to, (only updates header)')
    mat = File( exists = True, mandatory = True,
                desc='file holding transform to apply')


class ApplyTransformOutputSpec(TraitedSpec):
    out_file = File(exists = True, desc = 'File with updated header')


class ApplyTransform(SPMCommand):
    """ Uses spm to apply transform stored in a .mat file to given file

    Examples
    --------

    >>> import nipype.interfaces.spm.utils as spmu
    >>> applymat = spmu.ApplyTransform(matlab_cmd='matlab-spm8')
    >>> applymat.inputs.in_file = 'functional.nii'
    >>> applymat.inputs.mat = 'func_to_struct.mat'
    >>> applymat.run() # doctest: +SKIP

    .. warning::

       CHANGES YOUR INPUT FILE (applies transform by updating the header)
       except when used with nipype caching or workflow.
    """
    input_spec = ApplyTransformInputSpec
    output_spec = ApplyTransformOutputSpec

    def _make_matlab_command(self, _):
        """checks for SPM, generates script"""
        script = """
        infile = '%s';
        transform = load('%s');
        img_space = spm_get_space(infile);
        spm_get_space(infile, transform.M * img_space);
        """%(self.inputs.in_file,
             self.inputs.mat)
        return script

    def _list_outputs(self):
        outputs = self._outputs().get()
        outputs['out_file'] = os.path.abspath(self.inputs.mat)
        return outputs

class ResliceInputSpec(SPMCommandInputSpec):
    in_file = File( exists = True, mandatory=True,
                    desc='file to apply transform to, (only updates header)')
    space_defining = File ( exists = True, mandatory = True,
                            desc = 'Volume defining space to slice in_file into')

    interp = traits.Range(low = 0, high = 7, usedefault = True,
                          desc='degree of b-spline used for interpolation'\
                                '0 is nearest neighbor (default)')


    out_file = File(desc = 'Optional file to save resliced volume')

class ResliceOutputSpec(TraitedSpec):
    out_file = File( exists = True, desc = 'resliced volume')

class Reslice(SPMCommand):
    """ uses  spm_reslice to resample in_file into space of space_defining"""

    input_spec = ResliceInputSpec
    output_spec = ResliceOutputSpec

    def _make_matlab_command(self, _):
        """ generates script"""
        if not isdefined(self.inputs.out_file):
            self.inputs.out_file = fname_presuffix(self.inputs.in_file,
                                                   prefix = 'r')
        script = """
        flags.mean = 0;
        flags.which = 1;
        flags.mask = 0;
        flags.interp = %d;
        infiles = strvcat(\'%s\', \'%s\');
        invols = spm_vol(infiles);
        spm_reslice(invols, flags);
        """%(self.inputs.interp,
             self.inputs.space_defining,
             self.inputs.in_file)
        return script

    def _list_outputs(self):
        outputs = self._outputs().get()
        outputs['out_file'] = os.path.abspath(self.inputs.out_file)
        return outputs


class ApplyInverseDeformationInput(SPMCommandInputSpec):
    in_files = InputMultiPath(
        traits.Either(traits.List(File(exists=True)),File(exists=True)),
        field='fnames',
        mandatory=True,
        desc='Files on which deformation is applied')
    target = File(
        exists=True,
        field='comp{1}.inv.space',
        desc='File defining target space')
    deformation = File(
        exists=True,
        field='comp{1}.inv.comp{1}.sn2def.matname',
        desc='SN SPM deformation file')
    interpolation = traits.Range(
        low=0, hign=7, field='interp',
        desc='degree of b-spline used for interpolation')

    bounding_box = traits.List(
        traits.Float(),
        field='comp{1}.inv.comp{1}.sn2def.bb',
        minlen=6, maxlen=6,
        desc='6-element list (opt)')
    voxel_sizes = traits.List(
        traits.Float(),
        field='comp{1}.inv.comp{1}.sn2def.vox',
        minlen=3, maxlen=3,
        desc='3-element list (opt)')

    
class ApplyInverseDeformationOutput(TraitedSpec):
    out_files = OutputMultiPath(File(exists=True),
                                desc='Transformed files')

class ApplyInverseDeformation(SPMCommand):

    input_spec  = ApplyInverseDeformationInput
    output_spec = ApplyInverseDeformationOutput
    
    _jobtype = 'util'
    _jobname = 'defs'


    def _format_arg(self, opt, spec, val):
        """Convert input to appropriate format for spm
        """
        if opt == 'in_files':
            return scans_for_fnames(filename_to_list(val))
        if opt == 'target':
            return scans_for_fname(filename_to_list(val))
        if opt == 'deformation':
            return np.array([list_to_filename(val)], dtype=object)
        return val

    def _list_outputs(self):
        outputs = self._outputs().get()
        outputs['out_files'] = []
        for imgf in filename_to_list(self.inputs.in_files):
            
            outputs['out_files'].append(
                fname_presuffix(imgf,prefix='w',newpath=os.getcwd()))

        return outputs
<|MERGE_RESOLUTION|>--- conflicted
+++ resolved
@@ -2,14 +2,9 @@
 # vi: set ft=python sts=4 ts=4 sw=4 et:
 from nipype.interfaces.spm.base import SPMCommandInputSpec, SPMCommand, Info, scans_for_fnames, scans_for_fname
 from nipype.interfaces.matlab import MatlabCommand
-<<<<<<< HEAD
 from nipype.interfaces.base import (TraitedSpec, BaseInterface, 
                                     BaseInterfaceInputSpec, isdefined, 
                                     OutputMultiPath, InputMultiPath)
-=======
-from nipype.interfaces.base import (TraitedSpec, BaseInterface,
-                                    BaseInterfaceInputSpec, isdefined)
->>>>>>> a78ca378
 from nipype.interfaces.base import File, traits
 from nipype.utils.filemanip import split_filename, fname_presuffix, filename_to_list,list_to_filename
 import os
